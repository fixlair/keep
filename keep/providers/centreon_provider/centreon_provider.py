--- conflicted
+++ resolved
@@ -386,13 +386,8 @@
             "status_types": '["hard"]',
             # Centreon expects status values in upper case
             # see https://docs.centreon.com/api/
-<<<<<<< HEAD
-            "status": '["WARNING","DOWN","UNREACHABLE","CRITICAL","UNKNOWN"]',
+            "statuses": '["WARNING","DOWN","UNREACHABLE","CRITICAL","UNKNOWN"]',
             "states": '["unhandled_problems"]',
-=======
-            "statuses": '["WARNING","DOWN","UNREACHABLE","CRITICAL","UNKNOWN"]',
-            "states": '["unhandled"]',
->>>>>>> 6790316f
         }
 
         try:
